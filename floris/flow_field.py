# Copyright 2017 NREL

# Licensed under the Apache License, Version 2.0 (the "License"); you may not use
# this file except in compliance with the License. You may obtain a copy of the
# License at http://www.apache.org/licenses/LICENSE-2.0

# Unless required by applicable law or agreed to in writing, software distributed
# under the License is distributed on an "AS IS" BASIS, WITHOUT WARRANTIES OR
# CONDITIONS OF ANY KIND, either express or implied. See the License for the
# specific language governing permissions and limitations under the License.

import numpy as np
from .coordinate import Coordinate
from scipy.interpolate import griddata

class FlowField():
    """
    FlowField is at the core of the FLORIS package. This class handles the domain
    creation and initialization and computes the flow field based on the input
    wake model and turbine map. It also contains helper functions for quick flow
    field visualization.
        
    inputs:
        wind_speed: float - atmospheric condition

        wind_direction - atmospheric condition
        
        wind_shear - atmospheric condition
        
        wind_veer - atmospheric condition
        
        turbulence_intensity - atmospheric condition
        
        wake: Wake - used to calculate the flow field
        
        wake_combination: WakeCombination - used to combine turbine wakes into the flow field
        
        turbine_map: TurbineMap - locates turbines in space

    outputs:
        self: FlowField - an instantiated FlowField object
    """

    def __init__(self,
                 wind_speed,
                 wind_direction,
                 wind_shear,
                 wind_veer,
                 turbulence_intensity,
                 air_density,
                 wake,
                 wake_combination,
                 turbine_map):

        self.wind_speed = wind_speed
        self.wind_direction = wind_direction
        self.wind_shear = wind_shear
        self.wind_veer = wind_veer
        self.turbulence_intensity = turbulence_intensity
        self.air_density = air_density
        self.wake = wake
        self.wake_combination = wake_combination
        self.turbine_map = turbine_map
        
        # initialize derived attributes and constants
        self.max_diameter = max(
            [turbine.rotor_diameter for turbine in self.turbine_map.turbines])
        self.hub_height = self.turbine_map.turbines[0].hub_height
        self.x, self.y, self.z = self._discretize_turbine_domain()
        self.initial_flowfield = self._initial_flowfield()
        self.u_field = self._initial_flowfield()

    def _discretize_turbine_domain(self):
        """
        Create grid points at each turbine
        """
        xt = [coord.x for coord in self.turbine_map.coords]
        rotor_points = int(np.sqrt(self.turbine_map.turbines[0].grid_point_count))
        x_grid = np.zeros((len(xt), rotor_points, rotor_points))
        y_grid = np.zeros((len(xt), rotor_points, rotor_points))
        z_grid = np.zeros((len(xt), rotor_points, rotor_points))

        for i, (coord, turbine) in enumerate(self.turbine_map.items()):
            yt = np.linspace(coord.y - turbine.rotor_radius,
                             coord.y + turbine.rotor_radius,
                             rotor_points)
            zt = np.linspace(turbine.hub_height - turbine.rotor_radius,
                             turbine.hub_height + turbine.rotor_radius,
                             rotor_points)

            for j in range(len(yt)):
                for k in range(len(zt)):
                    x_grid[i,j,k] = xt[i]
                    y_grid[i,j,k] = yt[j]
                    z_grid[i,j,k] = zt[k]

                    xoffset = x_grid[i,j,k] - coord.x
                    yoffset = y_grid[i,j,k] - coord.y
                    x_grid[i,j,k] = xoffset * np.cos(-self.wind_direction) - yoffset * np.sin(-self.wind_direction) + coord.x
                    y_grid[i,j,k] = yoffset * np.cos(-self.wind_direction) + xoffset * np.sin(-self.wind_direction) + coord.y
        
        return x_grid, y_grid, z_grid
    
    def _initial_flowfield(self):
        return self.wind_speed * (self.z / self.hub_height)**self.wind_shear

    def _compute_turbine_velocity_deficit(self, x, y, z, turbine, coord, deflection, wake, flowfield):
        velocity_function = self.wake.get_velocity_function()
        return velocity_function(x, y, z, turbine, coord, deflection, wake, flowfield)

    def _compute_turbine_wake_deflection(self, x, y, turbine, coord, flowfield):
        deflection_function = self.wake.get_deflection_function()
        return deflection_function(x, y, turbine, coord, flowfield)

    def _rotated_grid(self, angle, center_of_rotation):
        xoffset = self.x - center_of_rotation.x
        yoffset = self.y - center_of_rotation.y
        rotated_x = xoffset * \
            np.cos(angle) - yoffset * \
            np.sin(angle) + center_of_rotation.x
        rotated_y = xoffset * \
            np.sin(angle) + yoffset * \
            np.cos(angle) + center_of_rotation.y
        return rotated_x, rotated_y, self.z

    def _calculate_area_overlap(self, wake_velocities, freestream_velocities, turbine):
        # compute wake overlap based on the number of points that are not freestream velocity, i.e. affected by the wake
        
        count = np.sum(freestream_velocities - wake_velocities <= 0.05)
        return (turbine.grid_point_count - count) / turbine.grid_point_count

    # Public methods

    def calculate_wake(self):


        # import matplotlib.pyplot as plt
        # plt.figure()

        # initialize turbulence intensity at every turbine (seems sloppy)
        for coord, turbine in self.turbine_map.items():
            turbine.turbulence_intensity = self.turbulence_intensity
            turbine.air_density = self.air_density
            #plt.plot(coord.x,coord.y,'ro')

        # rotate the discrete grid and turbine map
        center_of_rotation = Coordinate(0,0)

        rotated_x, rotated_y, rotated_z = self._rotated_grid(
            self.wind_direction, center_of_rotation)
<<<<<<< HEAD

        # Rotate the turbines such that they are now in the frame of reference 
        # of the wind direction simpifying computing the wakes and wake overlap
=======
        # rotate turbines
>>>>>>> 7cab736f
        rotated_map = self.turbine_map.rotated(
            self.wind_direction, center_of_rotation)

        # sort the turbine map
        sorted_map = rotated_map.sorted_in_x_as_list()

        # calculate the velocity deficit and wake deflection on the mesh
        u_wake = np.zeros(self.u_field.shape)
        for coord, turbine in sorted_map:

            # update the turbine based on the velocity at its hub
            turbine.update_quantities(u_wake, coord, self, rotated_x, rotated_y, rotated_z)
            # get the wake deflecton field
            deflection = self._compute_turbine_wake_deflection(rotated_x, rotated_y, turbine, coord, self)

            # get the velocity deficit accounting for the deflection
            turb_wake = self._compute_turbine_velocity_deficit(
                rotated_x, rotated_y, rotated_z, turbine, coord, deflection, self.wake, self)

            if self.wake.velocity_model.type_string == 'gauss':

                # compute area overlap of wake on other turbines and update downstream turbine turbulence intensities
                for coord_ti, turbine_ti in sorted_map:

<<<<<<< HEAD
                    if coord_ti.x > coord.x:

                        if turbine_ti.plotting:
                            wake_velocities = turbine_ti._calculate_swept_area_velocities_visualization(
                                self.grid_resolution,
                                self.initial_flowfield - turb_wake,
                                coord_ti,
                                rotated_x,
                                rotated_y,
                                rotated_z)
                            freestream_velocities = turbine_ti._calculate_swept_area_velocities_visualization(
                                self.grid_resolution,
                                self.initial_flowfield,
                                coord_ti,
                                rotated_x,
                                rotated_y,
                                rotated_z)

                        else:

                            # only assess the effects of the current wake
                            wake_velocities = turbine_ti._calculate_swept_area_velocities(
                                self.wind_direction,
                                self.initial_flowfield - turb_wake,
                                coord_ti,
                                rotated_x,
                                rotated_y,
                                rotated_z)
                            freestream_velocities = turbine_ti._calculate_swept_area_velocities(
                                self.wind_direction,
                                self.initial_flowfield,
                                coord_ti,
                                rotated_x,
                                rotated_y,
                                rotated_z)

=======
                    if coord_ti.x > coord.x and np.abs(coord.y - coord_ti.y) < 2*turbine.rotor_diameter:
                        # only assess the effects of the current wake
                        wake_velocities = turbine_ti._calculate_swept_area_velocities(
                            self.wind_direction,
                            self.initial_flowfield - turb_wake,
                            coord_ti,
                            rotated_x,
                            rotated_y,
                            rotated_z)
                        freestream_velocities = turbine_ti._calculate_swept_area_velocities(
                            self.wind_direction,
                            self.initial_flowfield,
                            coord_ti,
                            rotated_x,
                            rotated_y,
                            rotated_z)
>>>>>>> 7cab736f
                        area_overlap = self._calculate_area_overlap(wake_velocities, freestream_velocities, turbine)
                        if area_overlap > 0.0:
                            turbine_ti.turbulence_intensity = turbine_ti.calculate_turbulence_intensity(
                                                self.turbulence_intensity,
                                                self.wake.velocity_model, coord_ti, coord, turbine)


            # combine this turbine's wake into the full wake field
            u_wake = self.wake_combination.combine(u_wake, turb_wake)

        # apply the velocity deficit field to the freestream
        self.u_field = self.initial_flowfield - u_wake<|MERGE_RESOLUTION|>--- conflicted
+++ resolved
@@ -125,36 +125,26 @@
 
     def _calculate_area_overlap(self, wake_velocities, freestream_velocities, turbine):
         # compute wake overlap based on the number of points that are not freestream velocity, i.e. affected by the wake
-        
         count = np.sum(freestream_velocities - wake_velocities <= 0.05)
         return (turbine.grid_point_count - count) / turbine.grid_point_count
 
     # Public methods
 
     def calculate_wake(self):
-
-
-        # import matplotlib.pyplot as plt
-        # plt.figure()
 
         # initialize turbulence intensity at every turbine (seems sloppy)
         for coord, turbine in self.turbine_map.items():
             turbine.turbulence_intensity = self.turbulence_intensity
             turbine.air_density = self.air_density
-            #plt.plot(coord.x,coord.y,'ro')
 
         # rotate the discrete grid and turbine map
         center_of_rotation = Coordinate(0,0)
 
         rotated_x, rotated_y, rotated_z = self._rotated_grid(
             self.wind_direction, center_of_rotation)
-<<<<<<< HEAD
 
         # Rotate the turbines such that they are now in the frame of reference 
         # of the wind direction simpifying computing the wakes and wake overlap
-=======
-        # rotate turbines
->>>>>>> 7cab736f
         rotated_map = self.turbine_map.rotated(
             self.wind_direction, center_of_rotation)
 
@@ -167,6 +157,7 @@
 
             # update the turbine based on the velocity at its hub
             turbine.update_quantities(u_wake, coord, self, rotated_x, rotated_y, rotated_z)
+            
             # get the wake deflecton field
             deflection = self._compute_turbine_wake_deflection(rotated_x, rotated_y, turbine, coord, self)
 
@@ -179,8 +170,8 @@
                 # compute area overlap of wake on other turbines and update downstream turbine turbulence intensities
                 for coord_ti, turbine_ti in sorted_map:
 
-<<<<<<< HEAD
-                    if coord_ti.x > coord.x:
+                    if coord_ti.x > coord.x and np.abs(coord.y - coord_ti.y) < 2*turbine.rotor_diameter:
+                        # only assess the effects of the current wake
 
                         if turbine_ti.plotting:
                             wake_velocities = turbine_ti._calculate_swept_area_velocities_visualization(
@@ -199,8 +190,6 @@
                                 rotated_z)
 
                         else:
-
-                            # only assess the effects of the current wake
                             wake_velocities = turbine_ti._calculate_swept_area_velocities(
                                 self.wind_direction,
                                 self.initial_flowfield - turb_wake,
@@ -216,31 +205,12 @@
                                 rotated_y,
                                 rotated_z)
 
-=======
-                    if coord_ti.x > coord.x and np.abs(coord.y - coord_ti.y) < 2*turbine.rotor_diameter:
-                        # only assess the effects of the current wake
-                        wake_velocities = turbine_ti._calculate_swept_area_velocities(
-                            self.wind_direction,
-                            self.initial_flowfield - turb_wake,
-                            coord_ti,
-                            rotated_x,
-                            rotated_y,
-                            rotated_z)
-                        freestream_velocities = turbine_ti._calculate_swept_area_velocities(
-                            self.wind_direction,
-                            self.initial_flowfield,
-                            coord_ti,
-                            rotated_x,
-                            rotated_y,
-                            rotated_z)
->>>>>>> 7cab736f
                         area_overlap = self._calculate_area_overlap(wake_velocities, freestream_velocities, turbine)
                         if area_overlap > 0.0:
                             turbine_ti.turbulence_intensity = turbine_ti.calculate_turbulence_intensity(
                                                 self.turbulence_intensity,
                                                 self.wake.velocity_model, coord_ti, coord, turbine)
 
-
             # combine this turbine's wake into the full wake field
             u_wake = self.wake_combination.combine(u_wake, turb_wake)
 
